jsoup changelog

*** Release 1.11.3 [PENDING]
   * Improvement: CDATA sections are now treated as whitespace preserving (regardless of the containing element), and are
    round-tripped into output HTML.
    <https://github.com/jhy/jsoup/issues/406>
    <https://github.com/jhy/jsoup/issues/965>

  * Improvement: added support for Deflate encoding.
    <https://github.com/jhy/jsoup/pull/982>

  * Improvement: when parsing <pre> tags, skip the first newline if present.
    <https://github.com/jhy/jsoup/issues/825>

  * Improvement: support nested quotes for attribute selection queries.
    <https://github.com/jhy/jsoup/pull/988>

<<<<<<< HEAD
  * Improvement: character references from Windows-1252 that are not valid Unicode are mapped to the appropriate
    Unicode replacement.
    <https://github.com/jhy/jsoup/pull/1046>
=======
  * Improvement: accept a custom SSL socket factory in Jsoup.Connection.
    <https://github.com/jhy/jsoup/pull/1038>
>>>>>>> 834c81bb

  * Bugfix: "Mark has been invalidated" exception was thrown when parsing some URLs on Android <= 6.
    <https://github.com/jhy/jsoup/issues/990>

  * Bugfix: The Element.text() for <div>One</div>Two was "OneTwo", not "One Two".
    <https://github.com/jhy/jsoup/issues/812>

  * Bugfix: boolean attributes with empty string values were not collapsing in HTML output.
    <https://github.com/jhy/jsoup/issues/985>

  * Bugfix: when using the XML Parser set to lowercase normalize tags, uppercase closing tags were not correctly
    handled.
    <https://github.com/jhy/jsoup/issues/998>

  * Bugfix: when parsing from a URL, an end tag could be read incorrectly if it started on a buffer boundary.
    <https://github.com/jhy/jsoup/issues/995>

  * Bugfix: when parsing from a URL, if the remote server failed to complete its write (i.e. it writes less than the
    Content Length header promised on a gzipped stream), the parse method would incorrectly throw an unchecked
    exception. It now throws the declared IOException.
    <https://github.com/jhy/jsoup/issues/980>

  * Bugfix: leaf nodes (such as text nodes) where throwing an unsupported operation exception on childNodes(), instead
    of just returning an empty list.
    <https://github.com/jhy/jsoup/issues/1032>

  * Bugfix: documents with a leading UTF-8 BOM did not have that BOM consumed, so it acted as a zero width no-break
    space, which could impact the parse tree.
    <https://github.com/jhy/jsoup/issues/1003>

  * Bugfix: when parsing an invalid XML declaration, the parse would fail.
    <https://github.com/jhy/jsoup/issues/1015>

*** Release 1.11.2 [2017-Nov-19]
  * Improvement: added a new pseudo selector :matchText, which allows text nodes to match as if they were elements.
    This enables finding text that is only marked by a "br" tag, for example.
    <https://github.com/jhy/jsoup/issues/550>

  * Change: marked Connection.validateTLSCertificates() as deprecated.

  * Improvement: normalize invisible characters (like soft-hyphens) in Element.text().
    <https://github.com/jhy/jsoup/issues/978>

  * Improvement: added Element.wholeText(), to easily get the un-normalized text value of an element and its children.
    <https://github.com/jhy/jsoup/pull/564>
    
  * Bugfix: in a deep DOM stack, a StackOverFlow exception could occur when generating implied end tags.
    <https://github.com/jhy/jsoup/issues/966>

  * Bugfix: when parsing attribute values that happened to cross a buffer boundary, a character was dropped.
    <https://github.com/jhy/jsoup/issues/967>

  * Bugfix: fixed an issue that prevented using infinite timeouts in Jsoup.Connection.
    <https://github.com/jhy/jsoup/issues/968>

  * Bugfix: whitespace preserving tags were not honoured when nested deeper than two levels deep.
    <https://github.com/jhy/jsoup/issues/722>

  * Bugfix: an unterminated comment token at the end of the HTML input would cause an out of bounds exception.
    <https://github.com/jhy/jsoup/issues/972>

  * Bugfix: an NPE in the Cleaner which would occur if an <a href> attribute value was missing.
    <https://github.com/jhy/jsoup/issues/973>

  * Bugfix: when serializing the same document in a multiple threads, on Android, with a character set that is not ascii
    or UTF-8, an encoding exception could occur.
    <https://github.com/jhy/jsoup/issues/970>

  * Bugfix: removing a form value from the DOM would not remove it from FormData.
    <https://github.com/jhy/jsoup/pull/969>

  * Bugfix: in the W3CDom transformer, siblings were incorrectly inheriting namespaces defined on previous siblings.
    <https://github.com/jhy/jsoup/issues/977>

*** Release 1.11.1 [2017-Nov-06]
  * Updated language level to Java 7 from Java 5. To maintain Android support (of minversion 8), try-with-resources are
    not used.
    <https://github.com/jhy/jsoup/issues/899>

  * When loading content from a URL or a file, the content is now parsed as it streams in from the network or disk,
    rather than being fully buffered before parsing. This substantially reduces memory consumption & large garbage
    objects when loading large files. Note that this change means that a response, once parsed, may not be parsed
    again from the same response object unless you call response.bufferUp() first, which will buffer the full response
    into memory.
    <https://github.com/jhy/jsoup/issues/904>

  * Added Connection.Response.bodyStream(), a method to get the response body as an input stream. This is useful for
    saving a large response straight to a file, without buffering fully into memory first.

  * Performance improvements in text and HTML generation (through less GC).

  * Reduced memory consumption of text, scripts, and comments in the DOM by 40%, by refactoring the node
    hierarchy to not track childnodes or attributes by default for lead nodes. For the average document, that's about a
    30% memory reduction.
    <https://github.com/jhy/jsoup/issues/911>

  * Reduced memory consumption of Elements by refactoring their Attributes to be a simple pair of arrays, vs a
    LinkedHashSet.
    <https://github.com/jhy/jsoup/issues/911>

  * Added support for Element.selectFirst(query), to efficiently find the first matching element.

  * Added Element.appendTo(parent) to simplify slinging elements about.
    <https://github.com/jhy/jsoup/pull/662>

  * Added support for multiple headers with the same name in Jsoup.Connect

  * Added Element.shallowClone() and Node.shallowClone(), to allow cloning nodes without getting all their children.
    <https://github.com/jhy/jsoup/issues/900>

  * Updated Element.text() and the :contains(text) selector to consider &nbsp; character as spaces.

  * Updated Jsoup.connect().timeout() to implement a total connect + combined read timeout. Previously it specified
    connect and buffer read times only, so to implement a combined total timeout, you had to have another thread send
    an interupt.

  * Improved performance of Node.addChildren (was quadratic)
    <https://github.com/jhy/jsoup/pull/930>

  * Added missing support for template tags in tables
    <https://github.com/jhy/jsoup/pull/901>

  * In Jsoup.connect file uploads, added the ability to set the uploaded files' mimetype.
     <https://github.com/jhy/jsoup/issues/936>

  * Improved Node traversal, including less object creation, and partial and filtering traversor support.
    <https://github.com/jhy/jsoup/pull/849>

  * Bugfix: if a document was was redecoded after character set detection, the HTML parser was not reset correctly,
    which could lead to an incorrect DOM.
    <https://github.com/jhy/jsoup/issues/877>

  * Bugfix: attributes with the same name but different case would be incorrectly treated as different attributes.
    <https://github.com/jhy/jsoup/pull/903>

  * Bugfix: self-closing tags for known empty elements were incorrectly treated as errors.
    <https://github.com/jhy/jsoup/issues/868>

  * Bugfix: fixed an issue where a self-closing title, noframes, or style tag would cause the rest of the page to be
    incorrectly parsed as data or text.
    <https://github.com/jhy/jsoup/issues/906>

  * Bugfix: fixed an issue with unknown mixed-case tags
    <https://github.com/jhy/jsoup/pull/942>

  * Bugfix: fixed an issue where the entity resources were left open after startup, causing a warning.
    <https://github.com/jhy/jsoup/pull/928>

  * Bugfix: fixed an issue where Element.getElementsByIndexLessThan(index) would incorrectly provide the root element
    <https://github.com/jhy/jsoup/pull/918>

  * Improved parse time for pages with exceptionally deeply nested tags.
    <https://github.com/jhy/jsoup/issues/955>

  * Improvement / workaround: modified the Entities implementation to load its data from a .class vs from a jar resource.
    Faster, and safer on Android.
    <https://github.com/jhy/jsoup/issues/959>

*** Release 1.10.3 [2017-Jun-11]
  * Added Elements.eachText() and Elements.eachAttr(name), which return a list of Element's text or attribute values,
    respectively. This makes it simpler to for example get a list of each URL on a page:
    List<String> urls = doc.select("a").eachAttr("abs:href"");

  * Improved selector validation for :contains(...) with unbalanced quotes.
    <https://github.com/jhy/jsoup/issues/803>

  * Improved the speed of index based CSS selectors and other methods that use elementSiblingIndex, by a factor of 34x.
    <https://github.com/jhy/jsoup/pull/862>

  * Added Node.clearAttributes(), to simplify removing of all attributes of a Node / Element.
    <https://github.com/jhy/jsoup/issues/829>

  * Bugfix: if an attribute name started or ended with a control character, the parse would fail with a validation
    exception.
    <https://github.com/jhy/jsoup/issues/793>

  * Bugfix: Element.hasClass() and the ".classname" selector would not find the class attribute case-insensitively.
    <https://github.com/jhy/jsoup/issues/814>

  * Bugfix: In Jsoup.Connection, if a redirect contained a query string with %xx escapes, they would be double escaped
    before the redirect was followed, leading to fetching an incorrect location.

  * Bugfix: In Jsoup.Connection, if a request body was set and the connection was redirected, the body would incorrectly
    still be sent.
    <https://github.com/jhy/jsoup/pull/881>

  * Bugfix: In DataUtil when detecting the character set from meta data, and there are two Content-Types defined, use
    the one that defines a character set.
    <https://github.com/jhy/jsoup/pull/835>

  * Bugfix: when parsing unknown tags in case-sensitive HTML mode, end tags would not close scope correctly.
    <https://github.com/jhy/jsoup/issues/819>

  * In Jsoup.Connection, ensure there is no Content-Type set when being redirected to a GET.
    <https://github.com/jhy/jsoup/pull/895>

  * Bugfix: in certain locales (Turkey specifically), lowercasing and case insensitivity could fail for specific items.
    <https://github.com/jhy/jsoup/pull/820>

  * Bugfix: after an element was cloned, changes to its child list where not notifying the element correctly.
    <https://github.com/jhy/jsoup/issues/951>

*** Release 1.10.2 [2017-Jan-02]
 * Improved startup time, particularly on Android, by reducing garbage generation and CPU execution time when loading
   the HTML entity files. About 1.72x faster in this area.

 * Added Element.is(query) to check if an element matches this CSS query.

 * Added new methods to Elements: next(query), nextAll(query), prev(query), prevAll(query) to select next and previous
   element siblings from a current selection, with optional selectors.

 * Added Node.root() to get the topmost ancestor of a Node.

 * Added the new selector :containsData(), to find elements that hold data, like script and style tags.

 * Changed Jsoup.isValid(bodyHtml) to validate that the input contains only body HTML that is safe according to the
   whitelist, and does not include HTML errors. And in the Jsoup.Cleaner.isValid(Document) method, make sure the doc
   only includes body HTML.
   <https://github.com/jhy/jsoup/issues/245>
   <https://github.com/jhy/jsoup/issues/632>

 * In Whitelists, validate that a removed protocol exists before removing said protocol.

 * Allow the Jsoup.Connect thread to be interrupted when reading the input stream; helps when reading from a long stream
   of data that doesn't read timeout.
   <https://github.com/jhy/jsoup/pull/712>

 * Jsoup.Connect now uses a desktop user agent by default. Many developers were getting caught by not specifying the
   user agent, and sending the default 'Java'. That causes many servers to return different content than what they would
   to a desktop browser, and what the developer was expecting.

 * Increased the default connect/read timeout in Jsoup.Connect to 30 seconds.

 * Jsoup.Connect now detects if a header value is actually in UTF-8 vs the HTTP spec of ISO-8859, and converts
   the header value appropriately. This improves compatibility with servers that are configured incorrectly.

 * Bugfix: in Jsoup.Connect, URLs containing non-URL-safe characters were not encoded to URL safe correctly.
   <https://github.com/jhy/jsoup/issues/706>

 * Bugfix: a "SYSTEM" flag in doctype tags would be incorrectly removed.
   <https://github.com/jhy/jsoup/issues/408>

 * Bugfix: removing attributes from an Element with removeAttr() would cause a ConcurrentModificationException.

 * Bugfix: the contents of Comment nodes were not returned by Element.data()

 * Bugfix: if source checked out on Windows with git autocrlf=true, Entities.load would fail because of the \r char.

*** Release 1.10.1 [2016-Oct-23]
 * New feature: added the option to preserve case for tags and/or attributes, with ParseSettings. By default, the HTML
   parser will continue to normalize tag names and attribute names to lower case, and the XML parser will now preserve
   case, according to the relevant spec. The CSS selectors for tags and attributes remain case insensitive, per the CSS
   spec.

 * Improved support for extended HTML entities, including supplemental characters and multiple character references.
   Also reduced memory consumption of the entity tables.
   <https://github.com/jhy/jsoup/issues/602>
   <https://github.com/jhy/jsoup/issues/603>

 * Added support for *|E wildcard namespace selectors.
   <https://github.com/jhy/jsoup/pull/724>

 * Added support for setting multiple connection headers at once with Connection.headers(Map)
   <https://github.com/jhy/jsoup/pull/725>

 * Added support for setting/overriding the response character set in Connection.Response, for cases where the charset
   is not defined by the server, or is defined incorrectly.
   <https://github.com/jhy/jsoup/issues/743>

 * Improved performance of class selectors by reducing memory allocation and garbase collection.
   <https://github.com/jhy/jsoup/pull/753>

 * Improved performance of HTML output by reducing the creation of temporary attribute list iterators.
   <https://github.com/jhy/jsoup/pull/755>

 * Fixed an issue when converting to the W3CDom XML, where valid (but ugly) HTML attribute names containing characters
   like '"' could not be converted into valid XML attribute names. These attribute names are now normalized if possible,
   or not added to the XML DOM.
   <https://github.com/jhy/jsoup/issues/721>

 * Fixed an OOB exception when loading an empty-body URL and parsing with the XML parser.
   <https://github.com/jhy/jsoup/issues/727>

 * Fixed an issue where attribute names starting with a slash would be parsed incorrectly.
   <https://github.com/jhy/jsoup/pull/748>

 * Don't reuse charset encoders from OutputSettings, to make threadsafe.
   <https://github.com/jhy/jsoup/issues/740>

 * Fixed an issue in connections with a requestBody where a custom content-type header could be ignored.
   <https://github.com/jhy/jsoup/issues/756>

*** Release 1.9.2 [2016-May-17]
 * Fixed an issue where tag names that contained non-ascii characters but started with an ascii character
   would cause the parser to get stuck in an infinite loop.
   <https://github.com/jhy/jsoup/issues/704>

 * In XML documents, detect the charset from the XML prolog - <?xml encoding="UTF-8"?>
   <https://github.com/jhy/jsoup/issues/701>

 * Fixed an issue where created XML documents would have an incorrect prolog.
   <https://github.com/jhy/jsoup/issues/652>

 * Fixed an issue where you could not use an attribute selector to find values containing unbalanced braces or
   parentheses.
   <https://github.com/jhy/jsoup/issues/611>

 * Fixed an issue where namespaced tags (like <fb:comment>) would cause Element.cssSelector() to fail.
   <https://github.com/jhy/jsoup/pull/677>

*** Release 1.9.1 [2016-Apr-16]
 * Added support for HTTP and SOCKS request proxies, specifiable per connection.
   <https://github.com/jhy/jsoup/pull/570>

 * Added support for sending plain HTTP request bodies in POST and PUT requests, with Connection.requestBody(String).

 * Added support in Jsoup.Connect for HEAD, OPTIONS, TRACE.
   <https://github.com/jhy/jsoup/issues/613>

 * Added support for HTTP 307 Temporary Redirect (replays posts, if applicable).
   <https://github.com/jhy/jsoup/pull/666>

 * Performance improvements when parsing HTML, particularly for Android Dalvik.

 * Added support for writing HTML into Appendable objects (like OutputStreamWriter), to enable stream serialization.
   <https://github.com/jhy/jsoup/pull/470/>

 * Added support for XML namespaces when converting jsoup documents to W3C documents.
   <https://github.com/jhy/jsoup/pull/672>

 * Added support for UTF-16 and UTF-32 character set detection from byte-order-marks (BOM).
   <https://github.com/jhy/jsoup/issues/695>

 * Added support for tags with non-ascii (unicode) letters.
   <https://github.com/jhy/jsoup/issues/667>

 * Added Connection.data(key) to retrieve a data KeyVal by its key. Useful to update form data before submission.

 * Fixed an issue in the Parent selector where it would not match against the root element it was applied to.
   <https://github.com/jhy/jsoup/pull/619>

 * Fix an issue where elements.select(query) would not return every matching element if they had the same content.
   <https://github.com/jhy/jsoup/issues/614>

 * Added not-null validators to Element.appendText() and Element.prependText()
   <https://github.com/jhy/jsoup/issues/690>

 * Fixed an issue when moving moving nodes using Element.insert(index, children) where the sibling index would be set
   incorrectly, leading to the original loads being lost.
   <https://github.com/jhy/jsoup/issues/689>

 * Reverted Node.equals() and Node.hashCode() back to identity (object) comparisons, as deep content inspection
   had negative performance impacts and hashkey stability problems. Functionality replaced with Node.hasSameContent().
   <https://github.com/jhy/jsoup/issues/688>

 * In Jsoup.Connect, if the same header key is seen multiple times, combine their values with a comma per the HTTP RFC,
   instead of keeping just one value. Also fixes an issue where header values could be out of order.
   <https://github.com/jhy/jsoup/issues/618>

*** Release 1.8.3 [2015-Aug-02]
 * Added support for custom boolean attributes.
   <https://github.com/jhy/jsoup/pull/555>

 * When fetching XML URLs, automatically switch to the XML parser instead of the HTML parser.
   <https://github.com/jhy/jsoup/pull/574>

 * Performance improvement on parsing larger HTML pages. On Android KitKat, around 1.7x times faster. On Android
   Lollipop, ~ 1.3x faster. Improvements largely from re-ordering the HtmlTreeBuilder methods based on analysis of
   various websites; also from further memory reduction for nodes with no children, and other tweaks.
   
 * Fixed an issue in Element.getElementSiblingIndex (and related methods) where sibling elements with the same content
   would incorrectly have the same sibling index.
   <https://github.com/jhy/jsoup/issues/554>

 * Fixed an issue where unexpected elements in a badly nested table could be moved to the wrong location in the
   document.
   <https://github.com/jhy/jsoup/issues/552>

 * Fixed an issue where a table nested within a TH cell would parse to an incorrect tree.
   <https://github.com/jhy/jsoup/issues/575>

 * When serializing a document using the XHTML encoding entities, if the character set did not support &nbsp; chars
   (such as Shift_JIS), the character would be skipped. For visibility, will now always output &xa0; when using XHTML
   encoding entities (as &nbsp; is not defined), regardless of the output character set.
   <https://github.com/jhy/jsoup/issues/523>

 * Fixed an issue when resolving URLs, if the absolute URL had no path, the relative URL was not normalized correctly.
   Also fixed an issue where connections that were redirected to a relative URL did not have the same normalization
   rules as a URL read from Nodes.absUrl(String).
   <https://github.com/jhy/jsoup/issues/585>

 * When serialising XML, ensure that '<' characters in attributes are escaped, per spec. Not required in HTML.
   <https://github.com/jhy/jsoup/issues/528>

*** Release 1.8.2 [2015-Apr-13]
 * Performance improvements for parsing HTML on Android, of 1.5x to 1.9x, with larger parses getting a bigger
   speed increase. For non-Android JREs, around 1.1x to 1.2x.

 * Dramatic performance improvement in HTML serialization on Android (KitKat and later), of 115x. Improvement by working
   around a character set encoding speed regression in Android.
   <https://github.com/jhy/jsoup/issues/383>

 * Performance improvement for the class name selector on Android (.class) of 2.5x to 14x. Around 1.2x
   on non-Android JREs.

 * File upload support. Added the ability to specify input streams for POST data, which will upload content in
   MIME multipart/form-data encoding.

 * Add a meta-charset element to documents when setting the character set, so that the document's charset is
   unambiguous.
   <https://github.com/jhy/jsoup/pull/486>

 * Added ability to disable TLS (SSL) certificate validation. Helpful if you're hitting a host with a bad cert,
   or your JDK doesn't support SNI.
   <https://github.com/jhy/jsoup/pull/343>

 * Added ability to further tweak the canned Cleaner Whitelists by removing existing settings.
   <https://github.com/jhy/jsoup/pull/449>

 * Added option in Cleaner Whitelist to allow linking to in-page anchors (#)
   <https://github.com/jhy/jsoup/pull/441>

 * Use a lowercase doctype tag for HTML5 documents.

 * Add support for 201 Created with redirect, and other status codes. Treats any HTTP status code 2xx or 3xx as an OK
   response, and follow redirects whenever there is a Location header.
   <https://github.com/jhy/jsoup/issues/312>

 * Added support for HTTP method verbs PUT, DELETE, and PATCH.

 * Added support for overriding the default POST character of UTF-8
   <https://github.com/jhy/jsoup/pull/491>

 * W3C DOM support: added ability to convert from a jsoup document to a W3C document, with the W3Dom helper class.

 * In the HtmlToPlainText example program, added the ability to filter using a CSS selector. Also clarified
   the usage documentation.

 * Fixed validation of cookie names in HttpConnection cookie methods.
   <https://github.com/jhy/jsoup/pull/377>

 * Fixed an issue where <option> tags would be missed when preparing a form for submission if missing a selected
   attribute.

 * Fixed an issue where submitting a form would incorrectly include radio and checkbox values without the checked
   attribute.

 * Fixed an issue where Element.classNames() would return a set containing an empty class; and may have extraneous
   whitespace.
   <https://github.com/jhy/jsoup/pull/469>

 * Fixed an issue where attributes selected by value were not correctly space normalized.
   <https://github.com/jhy/jsoup/pull/526>

 * In head+noscript elements, treat content as character data, instead of jumping out of head parsing.
   <https://github.com/jhy/jsoup/pull/540>

 * Fixed performance issue when parsing HTML with elements with many children that need re-parenting.
   <https://github.com/jhy/jsoup/pull/506>

 * Fixed an issue where a server returning an unsupport character set response would cause a runtime
   UnsupportedCharsetException, instead of falling back to the default UTF-8 charset.
   <https://github.com/jhy/jsoup/pull/509>

 * Fixed an issue where Jsoup.Connection would throw an IO Exception when reading a page with zero content-length.
   <https://github.com/jhy/jsoup/issues/538>

 * Improved the equals() and hashcode() methods in Node, to consider all their child content, for DOM tree comparisons.
   <https://github.com/jhy/jsoup/issues/537>

 * Improved performance in Selector when searching multiple roots.
   <https://github.com/jhy/jsoup/issues/518>

*** Release 1.8.1 [2014-Sep-27]
 * Introduced the ability to chose between HTML and XML output, and made HTML the default. This means img tags are
   output as <img>, not <img />. XML is the default when using the XmlTreeBuilder. Control this with the
   Document.OutputSettings.syntax() method.

 * Improved the performance of Element.text() by 3.2x

 * Improved the performance of Element.html() by 1.7x

 * Improved file read time by 2x, giving around a 10% speed improvement to file parses.
   <https://github.com/jhy/jsoup/issues/248>

 * Tightened the scope of what characters are escaped in attributes and textnodes, to align with the spec. Also, when
   using the extended escape entities map, only escape a character if the current output charset does not support it.
   This produces smaller, more legible HTML, with greater control over the output (by setting charset and escape mode).

 * If pretty-print is disabled, don't trim outer whitespace in Element.html()
   <https://github.com/jhy/jsoup/issues/368>

 * In the HTML Cleaner, allow span tags in the basic whitelist, and span and div tags in the relaxed whitelist.

  * Added Element.cssSelector(), which returns a unique CSS selector/path for an element.
    <https://github.com/jhy/jsoup/pull/459>

 * Fixed an issue where <svg><img/></svg> was parsed as <svg><image/></svg>
   <https://github.com/jhy/jsoup/issues/364>

 * Fixed an issue where a UTF-8 BOM character was not detected if the HTTP response did not specify a charset, and
   the HTML body did, leading to the head contents incorrectly being parsed into the body. Changed the behavior so that
   when the UTF-8 BOM is detected, it will take precedence for determining the charset to decode with.
   <https://github.com/jhy/jsoup/issues/348>

 * Relaxed doctype validation, allowing doctypes to not specify a name.
   <https://github.com/jhy/jsoup/issues/460>

 * Fixed an issue in parsing a base URI when loading a URL containing a http-equiv element.
   <https://github.com/jhy/jsoup/issues/440>

 * Fixed an issue for Java 1.5 / Android 2.2 compatibility, and verify it doesn't regress.
   <https://github.com/jhy/jsoup/issues/375>
   <https://github.com/jhy/jsoup/pull/403>

 * Fixed an issue that would throw an NPE when trying to set invalid HTML into a title element.
   <https://github.com/jhy/jsoup/pull/410>

 * Added support for quoted attribute values in CSS Selectors
   <https://github.com/jhy/jsoup/pull/400>

 * Fixed support for nth-of-type selectors with unknown tags.
   <https://github.com/jhy/jsoup/pull/402>

 * Added support for 'application/*+xml' mimetypes.
   <https://github.com/jhy/jsoup/pull/444>

 * Fixed support for allowing script tags in cleaner whitelists.
   <https://github.com/jhy/jsoup/issues/299>
   <https://github.com/jhy/jsoup/issues/388>

 * In FormElements, don't submit disabled inputs, and use 'on' as checkbox value default.
   <https://github.com/jhy/jsoup/issues/489>

*** Release 1.7.3 [2013-Nov-10]
 * Introduced FormElement, providing easy access to form controls and their data, and the ability to submit forms
   with Jsoup.Connect.

 * Reduced GC impact during HTML parsing, with 17% fewer objects created, and 3% faster parses.

 * Reduced CSS selection time by 26% for common queries.

 * Improved HTTP character set detection.
   <https://github.com/jhy/jsoup/pull/325> <https://github.com/jhy/jsoup/issues/321>

 * Added Document.location, to get the URL the document was retrieved from. Helpful if connection was redirected.
   <https://github.com/jhy/jsoup/pull/306>

 * Fixed support for self-closing script tags.
   <https://github.com/jhy/jsoup/issues/305>

 * Fixed a crash when reading an unterminated CDATA section.
   <https://github.com/jhy/jsoup/issues/349>

 * Fixed an issue where elements added via the adoption agency algorithm did not preserve their attributes.
   <https://github.com/jhy/jsoup/issues/313>

 * Fixed an issue when cloning a document with extremely nested elements that could cause a stack-overflow.
   <https://github.com/jhy/jsoup/issues/290>

 * Fixed an issue when connecting or redirecting to a URL that contains a space.
   <https://github.com/jhy/jsoup/pull/354> <https://github.com/jhy/jsoup/issues/114>

 * Added support for the HTTP/1.1 Temporary Redirect (307) status code.
   <https://github.com/jhy/jsoup/issues/452>

*** Release 1.7.2 [2013-Jan-27]
 * Added support for supplementary characters outside of the Basic Multilingual Plane.
   <https://github.com/jhy/jsoup/issues/288> <https://github.com/jhy/jsoup/pull/289>

 * Added support for structural pseudo CSS selectors, including :first-child, :last-child, :nth-child, :nth-last-child,
   :first-of-type, :last-of-type, :nth-of-type, :nth-last-of-type, :only-child, :only-of-type, :empty, and :root
   <https://github.com/jhy/jsoup/pull/208>

 * Added a maximum body response size to Jsoup.Connection, to prevent running out of memory when trying to read
   extremely large documents. The default is 1MB.

 * Refactored the Cleaner to traverse rather than recurse child nodes, to avoid the risk of overflowing the stack.
   <https://github.com/jhy/jsoup/issues/246>

 * Added Element.insertChildren(), to easily insert a list of child nodes at a specific index.
   <https://github.com/jhy/jsoup/issues/239>

 * Added Node.childNodesCopy(), to create an independent copy of a Node's children.

 * When parsing in XML mode, preserve XML declarations (<?xml ... ?>).
   <https://github.com/jhy/jsoup/issues/242>

 * Introduced Parser.parseXmlFragment(), to allow easy parsing of XML fragments.
   <https://github.com/jhy/jsoup/issues/279>

 * Allow Whitelist test methods to be extended
   <https://github.com/jhy/jsoup/issues/85>

 * Added Document.OutputSettings.outline mode, to aid HTML debugging by printing out in outline mode, similar to
   browser HTML inspectors.
   <https://github.com/jhy/jsoup/issues/273>

 * When parsing, allow all tags to self-close. Tags that aren't expected to self-close will get an end tag.
   <https://github.com/jhy/jsoup/issues/258>

 * Fixed an issue when parsing <textarea>/RCData tags containing unescaped closing tags that would drop the traling >.

 * Corrected the javadoc for Element#child() to note that it throws IndexOutOfBounds.
   <https://github.com/jhy/jsoup/issues/277>

 * When cloning an Element, reset the classnames set so as not to hold a pointer to the source's.
   <https://github.com/jhy/jsoup/issues/278>

 * Limit how far up the stack the formatting adoption agency algorithm will travel, to prevent the chance of a run-away
   parse when the HTML stack is hopelessly deep.
   <https://github.com/jhy/jsoup/issues/234>

 * Modified Element.text() to build text by traversing child nodes rather than recursing. This avoids stack-overflow
   errors when the DOM is very deep and the VM stack-size is low.
   <https://github.com/jhy/jsoup/issues/271>

*** Release 1.7.1 [2012-Sep-23]
 * Improved parse time, now 2.3x faster than previous release, with lower memory consumption.

 * Reduced memory consumption when selecting elements.

 * Introduced finer granularity of exceptions in Jsoup.connect, including HttpStatusException and
   UnsupportedMimeTypeException.
   <https://github.com/jhy/jsoup/issues/229>

 * Fixed an issue when determining the Windows-1254 character-set from a meta tag when run in the Turkish locale.
   <https://github.com/jhy/jsoup/issues/191>

 * Fixed whitespace preservation in <textarea> tags.
   <https://github.com/jhy/jsoup/issues/167>

 * In jsoup.connect, fail faster if the return content type is not supported.
   <https://github.com/jhy/jsoup/issues/153>

 * In jsoup.clean, allow custom OutputSettings, to control pretty printing, character set, and entity escaping.
   <https://github.com/jhy/jsoup/issues/148>

 * Fixed an issue that prevented frameset documents to be cleaned by the Cleaner.
   <https://github.com/jhy/jsoup/issues/154>

 * Fixed an issue when normalising whitespace for strings containing high-surrogate characters.
   <https://github.com/jhy/jsoup/issues/214>

 * If a server doesn't specify a content-type header, treat that as OK.
   <https://github.com/jhy/jsoup/issues/213>

 * If a server returns an unsupported character-set header, attempt to decode the content with the default charset
   (UTF8), instead of bailing with an unsupported charset exception.
   <https://github.com/jhy/jsoup/issues/215>

 * Removed an unnecessary synchronisation in Tag.valueOf, allowing multi-threaded parsing to run faster.
   <https://github.com/jhy/jsoup/issues/238>

 * Made entity decoding less greedy, so that non-entities are less likely to be incorrectly treated as entities.
   <https://github.com/jhy/jsoup/issues/224>

 * Whitespace normalise document.title() output.
   <https://github.com/jhy/jsoup/issues/168>

 * In Jsoup.connection, enforce a connection disconnect after every connect. This precludes keep-alive connections to
   the same host, but in practise many implementations will leak connections, particularly on error.

*** Release 1.6.3 [2012-May-28]
 * Fixed parsing of group-or commas in CSS selectors, to correctly handle sub-queries containing commas.
   <https://github.com/jhy/jsoup/issues/179>

 * If a node has no parent, return null on previousSibling and nextSibling instead of throwing a null pointer exception.
   <https://github.com/jhy/jsoup/issues/184>

 * Updated Node.siblingNodes() and Element.siblingElements() to exclude the current node (a node is not its own sibling).

 * Fixed HTML entity parser to correctly parse entities like frac14 (letter + number combo).
   <https://github.com/jhy/jsoup/issues/145>

 * Fixed issue where contents of a script tag within a comment could be incorrectly parsed.
   <https://github.com/jhy/jsoup/issues/115>

 * Fixed GAE support: load HTML entities from a file on startup, instead of embedding in the class.

 * Fixed NPE when HTML fragment parsing a <style> tag
   <https://github.com/jhy/jsoup/issues/189>

 * Fixed issue with :all pseudo-tag in HTML sanitizer when cleaning tags previously defined in whitelist
   <https://github.com/jhy/jsoup/issues/156>

 * Fixed NPE in Parser.parseFragment() when context parameter is null.
   <https://github.com/jhy/jsoup/issues/195>

 * In HTML whitelists, when defining allowed attributes for a tag, automatically add the tag to the allowed list.

*** Release 1.6.2 [2012-Mar-27]
 * Added a simplified XML parsing mode, which can usefully parse valid and invalid XML, but does not enforce any HTML
   document structure or special tag behaviour.

 * Added the optional ability to track errors when tokenising and parsing.

 * Added jsoup.connect.cookies(Map) method, to set multiple cookies at once, possibly from a prior request.

 * Added Element.textNodes() and Element.dataNodes(), to easily access an element's children text nodes and data nodes.

 * Added an example program that demonstrates how to format HTML as plain-text, and the use of the NodeVisitor interface.

 * Added Node.traverse() and Elements.traverse() methods, to iterate through a node's descendants.
 
 * Updated jsoup.connect so that when requests made as POSTs are redirected, the redirect is followed as a GET.
   <https://github.com/jhy/jsoup/issues/120>

 * Updated the Cleaner and whitelists to optionally preserve related links in elements, instead of converting them
   to absolute links.

 * Updated the Cleaner to support custom allowed protocols such as "cid:" and "data:".
   <https://github.com/jhy/jsoup/issues/127>

 * Updated handling of <base href> tags, to act on only the first one seen when parsing, to align with modern browsers.

 * Updated Node.setBaseUri(), to recursively set on all the node's descendants.

 * Fixed handling of null characters within comments.
   <https://github.com/jhy/jsoup/issues/121>

 * Tweaked escaped entity detection in attributes to not treat &entity_... as an entity form.
   <https://github.com/jhy/jsoup/issues/129>

 * Fixed doctype tokeniser to allow whitespace between name and public identifier.

 * Fixed issue where comments within a table tag would be duplicate-fostered into body.
   <https://github.com/jhy/jsoup/pull/165>

 * Fixed an issue where a spurious byte-order-mark at the start of a document would cause the parser to miss head
   contents.
   <https://github.com/jhy/jsoup/issues/134>

 * Fixed an issue where content after a frameset could cause a NPE crash. Now correctly implements spec and ignores
   the trailing content.
   <https://github.com/jhy/jsoup/issues/162>

 * Tweaked whitespace checks to align with HTML spec
   <https://github.com/jhy/jsoup/pull/175>

 * Tweaked HTML output of closing script and style tags to not add an extraneous newline when pretty-printing.

 * Substantially reduced default memory allocation within Node.outerHtml, to reduce memory pressure when serialising
   smaller DOMs.
   <https://github.com/jhy/jsoup/issues/143>

*** Release 1.6.1 [2011-Jul-02]
 * Fixed Java 1.5 compatibility.
   <https://github.com/jhy/jsoup/issues/103>

 * Fixed an issue when parsing <script> tags in body where the tokeniser wouldn't switch to the InScript state, which
   meant that data wasn't parsed correctly.
   <https://github.com/jhy/jsoup/issues/104>

 * Fixed an issue with a missing quote when serialising DocumentType nodes.
   <https://github.com/jhy/jsoup/issues/109>

 * Fixed issue where a single 0 character was lexed incorrectly as a null character.
   <https://github.com/jhy/jsoup/issues/107>

 * Fixed normalisation of carriage returns to newlines on input HTML.
   <https://github.com/jhy/jsoup/issues/110>

 * Disabled memory mapped files when loading files from disk, to improve compatibility in Windows environments.

*** Release 1.6.0 [2011-Jun-13]
 * HTML5 conformant parser. Complete reimplementation of HTML tokenisation and parsing, to implement the
   http://whatwg.org/html spec. This ensures jsoup parses HTML identically to current modern browsers.

 * When parsing files from disk, files are loaded via memory mapping, to increase parse speed.

 * Reduced memory overhead and lowered garbage collector pressure with Attribute, Node and Element model optimisations.

 * Improved "abs:" absolute URL handling in Elements.attr("abs:href") and Node.hasAttr("abs:href").
   <https://github.com/jhy/jsoup/issues/97>

 * Fixed cookie handling issue in jsoup.Connect where empty cookies would cause a validation exception.
   <https://github.com/jhy/jsoup/issues/87>

 * Added jsoup.Connect configuration options to allow HTTP errors to be ignored, and the content-type to be ignored.
   Contributed by Jesse Piascik (piascikj)
   <https://github.com/jhy/jsoup/pull/78>

 * Added Node.before(node) and Node.after(node), to allow existing nodes to be moved, or new nodes to be inserted, into
   precise DOM positions.

 * Added Node.unwrap() and Elements.unwrap(), to remove a node but keep its contents. Useful for e.g. removing unwanted
   formatting tags.
   <https://github.com/jhy/jsoup/issues/100>

 * Now handles unclosed <title> tags in document by breaking out of the title at the next start tag, instead of
   eating up to the end of the document.
   <https://github.com/jhy/jsoup/issues/82>

 * Added OSGi bundle support to the jsoup package jar.
   <https://github.com/jhy/jsoup/issues/98>

*** Release 1.5.2 [2011-Feb-27]
 * Fixed issue with selector parser where some boolean AND + OR combined queries (e.g. "meta[http-equiv], meta[content]")
   were being parsed incorrectly as OR only queries (e.g. former as "meta, [http-equiv], meta[content]")

 * Fixed issue where a content-type specified in a meta tag may not be reliably detected, due to the above issue.

 * Updated Element.text() and Element.ownText() methods to ensure <br> tags output as whitespace.

 * Tweaked Element.outerHtml() method to not generate initial newline on first output element.

 *** Release 1.5.1 [2011-Feb-19]

 * Integrated new single-pass selector evaluators, contributed by knz (Anton Kazennikov). This significantly speeds up
   the execution of combined selector queries.

 * Implemented workaround to fix Scala support. Contributed by bbeck (Brandon Beck).

 * Added ability to change an element's tag with Element.tagName(String), and to change many at once
   with Elements.tagName(String).

 * Added Node.wrap(html), Node.before(html), and Node.after(html), to allow HTML to be easily added to all nodes. These
   functions were previously supported on Elements only.

 * Added TextNode.splitText(index), which allows a text node to be split into two nodes at a specified index point.
   This is convenient if you need to surround some text in an element.

 * Updated Jsoup.Connection so that cookies set on a redirect response will be included on both the redirected request
   and response.

 * Infinite redirection loops in Jsoup.Connect are now prevented.

 * Allow Jsoup.Connect to parse application/xml and application/xhtml+xml responses.

 * Modified Jsoup.Connect to always follow relative links, regardless of the underlying HTTP sub-system.

 * Defined U (underline) element as an inline tag.

 * Force strict entity matching (must be &xxx; and not &xxx) in element attributes.

 * Implemented clone method for Elements (contributed by knz).

 * Fixed tokeniser optimisation when scanning for missing data element close tags.

 * Fixed issue when using descendant regex attribute selectors. 

  *** Release 1.4.1 [2010-Nov-23]

 * Added ability to load and parse HTML from an input stream.

 * Implemented Node.clone() to create deep, independent copies of Nodes, Elements, and Documents.

 * Added :not() selector, to find elements that do not match the selector. E.g. div:not(.logo) finds divs that
   do not have the "logo" class name.

 * Added Elements.not(selector) method, to remove undesired results from selector results.

 * Implemented DataNode.setWholeData() to allow updating of script and style data contents.

 * Relaxed parse rules of H1 - H6, to allow nested content. This is against spec, but matches browser and publisher
   behaviour.

 * Relaxed parse rule of SPAN to treat as block, to allow nested block content.

 * Fixed issue in jsoup.connect when extracting character set from content-type header; now supports quoted
   charset declaration.
   
 * Fixed support for jsoup.connect to follow redirects between http & https URLs.

 * Document normalisation now more enthusiastically enforces the correct document structure.

 * Support node.outerHtml() method when node has no parent (e.g. when it has been removed from its DOM tree)

 * Fixed support for HTML entities with numbers in name (e.g. &frac34, &sup1).

 * Fixed absolute URL generation from relative URLs which are only query strings.

*** Release 1.3.3 [2010-Sep-19]
 * Implemented Elements.empty() and Elements.remove(). This allows easy element removal, like:
    doc.select("iframe").remove();
    
 * Fixed issue in Entities when unescaping &#36; ("$")
   <http://github.com/jhy/jsoup/issues/issue/34>

 * Added restricted XHTML output entity option
   <http://github.com/jhy/jsoup/issues/issue/35>

*** Release 1.3.2 [2010-Aug-30]
 * Treat HTTP headers as case insensitive in Jsoup.Connection. Improves compatibility for HTTP responses.

 * Improved malformed table parsing by implementing ignorable end tags.

*** Release 1.3.1 [2010-Aug-23]
 * Removed dependency on Apache Commons-lang. Jsoup now has no external dependencies.

 * Added new Connection implementation, to enable easier and richer HTTP requests that parse to Documents. This includes
   support for gzip responses, cookies, headers, data parameters, user-agent, referrer, etc.
  
 * Added Element.ownText() method, to get only the direct text of an element, not including the text of its children.
 
 * Added support for selectors :containsOwn(text) and :matchesOwn(regex), to supplement Element.ownText().

 * Added support for non-pretty-printed HTML output, to more closely mirror the input HTML.

 * Further speed optimisations for parsing and output generation.
 
 * Fixed support for case-sensitive HTML escape entities.
   <http://github.com/jhy/jsoup/issues/issue/31>
 
 * Fixed issue when parsing tags with keyless attributes.
   <http://github.com/jhy/jsoup/issues/issue/32>

*** Release 1.2.3 [2010-Aug-04]
 * Added support for automatic input character set detection and decoding. Jsoup now automatically detects the encoding
   character set when parsing HTML from a File or URL. The parser checks the content-type header, then the
   <meta http-equiv> or <meta charset> tag, and finally falls back to UTF-8.

 * Added ability to configure the document's output charset, to control which characters are HTML escaped, and which
   are kept intact. The output charset defaults to the document's input charset. This simplifies non-ascii output.

 * Added full support for all new HTML5 tags.

 * Added support for HTML5 dataset custom data attributes, with the Element.dataset() map.

 * Added support for the [^attributePrefix] selector query, to find elements with attributes starting with a prefix.
   Useful for finding elements with datasets: [^data-] matches <p data-name="jsoup">

 * Added support for namespaced elements (<fb:name>) and selectors to find them (fb|name)

 * Implemented Node.ownerDocument DOM method

 * Improved implicit table element handling (particularly around thead, tbody, and tfoot).

 * Improved HTML output format for empty elements and auto-detected self closing tags

 * Changed DT & DD tags to block-mode tags, to follow practice over spec

 * Added support for tag names with - and _ (<abc_foo>, <abc-foo>)

 * Handle tags with internal trailing space (<foo >)
 
 * Fixed support for character class regular expressions in [attr=~regex] selector

*** Release 1.2.2 [2010-Jul-11]
 
 * Performance optimisation:
    - core HTML parser engine now 3.5 times faster
    - HTML generator now 2.5 times faster
    - much lower memory use and garbage collection time
    
 * Added support for :matches(regex) selector, to find elements containing text matching regular expression
 
 * Added support for [key~=regex] attribute selector, to find elements with attribute values matching regular expression

 * Upgraded the selector query parser to allow nested selectors like 'div:has(p:matches(regex))'

*** Release 1.2.1 [2010-Jun-21]
 * Added .before(html) and .after(html) methods to Element and Elements, to insert sibling HTML
 
 * Added :contains(text) selector, to search for elements containing the specified text

 * Added :has(selector) pseudo-selector
     <http://github.com/jhy/jsoup/issues/issue/20>

 * Added Element#parents and Elements#parents to retrieve an element's ancestor chain
     <http://github.com/jhy/jsoup/issues/issue/20>

 * Fixes an issue where appending / prepending rows to a table (or  to similar implicit
    element structures) would create a redundant wrapping elements
       <http://github.com/jhy/jsoup/issues/issue/21>

 * Improved implicit close tag heuristic detection when parsing malformed HTML

 * Fixes an issue where text content after a script (or other data-node) was
     incorrectly added to the data node.
       <http://github.com/jhy/jsoup/issues/issue/22>

 * Fixes an issue where text order was incorrect when parsing pre-document
    HTML.
      <http://github.com/jhy/jsoup/issues/issue/23>

*** Release 1.1.1 [2010-Jun-08]
 * Added selector support for :eq, :lt, and :gt
 	<http://github.com/jhy/jsoup/issues/issue/16>

 * Added TextNode#text and TextNode#text(String)
 	<http://github.com/jhy/jsoup/issues/issue/18>

 * Throw exception if trying to parse non-text content
 	<http://github.com/jhy/jsoup/issues/issue/17>

 * Added Node#remove and Node#replaceWith
 	<http://github.com/jhy/jsoup/issues/issue/19>

 * Allow _ and - in CSS ID selectors (per CSS spec).
 	<http://github.com/jhy/jsoup/issues/issue/10>
 
 * Relative links are resolved to absolute when cleaning, to normalize
    output and to verify safe protocol. (Were previously discarded.)
      <http://github.com/jhy/jsoup/issues/issue/12>
 
 * Allow combinators at start of selector query, for query refinements
 	  <http://github.com/jhy/jsoup/issues/issue/13>

 * Added Element#val() and #val(String) methods, for form values
 	  <http://github.com/jhy/jsoup/issues/issue/14>

 * Changed textarea contents to parse as TextNodes, not DataNodes,
    so contents visible to text() (and val(), as treated as form input)

 * Fixed support for Java 1.5

*** Release 0.3.1 (2010-Feb-20)
 * New features: supports Elements#html(), html(String),
    prepend(String), append(String); bulk methods for corresponding
    methods in Element.

 * New feature: Jsoup.isValid(html, whitelist) method for user input
    form validation.
 
 * Improved Elements.attr(String) to find first matching element
    with attribute.

 * Fixed assertion error when cleaning HTML with empty attribute
 	  <http://github.com/jhy/jsoup/issues/issue/7>

*** Release 0.2.2 (2010-Feb-07)
 * jsoup packages are now available in the Maven central repository.
 
 * New feature: supports Element#addClass, removeClass, toggleClass;
    also collection class methods on Elements.
 * New feature: supports Element#wrap(html) and Elements#wrap(html).
 * New selector syntax: supports E + F adjacent sibling selector
 * New selector systax: supports E ~ F preceding sibling selector
 * New: supports Element#elementSiblingIndex()

 * Improved document normalisation.
 * Improved HTML string output format (pretty-print)
 
 * Fixed absolute URL resolution issue when a base tag has no href.

*** Release 0.1.2 (2010-Feb-02)
 * Fixed unrecognised tag handler to be more permissive
    <http://github.com/jhy/jsoup/issues/issue/1>


*** Release 0.1.1 (2010-Jan-31)
 * Initial beta release of jsoup<|MERGE_RESOLUTION|>--- conflicted
+++ resolved
@@ -1,7 +1,7 @@
 jsoup changelog
 
 *** Release 1.11.3 [PENDING]
-   * Improvement: CDATA sections are now treated as whitespace preserving (regardless of the containing element), and are
+  * Improvement: CDATA sections are now treated as whitespace preserving (regardless of the containing element), and are
     round-tripped into output HTML.
     <https://github.com/jhy/jsoup/issues/406>
     <https://github.com/jhy/jsoup/issues/965>
@@ -15,14 +15,12 @@
   * Improvement: support nested quotes for attribute selection queries.
     <https://github.com/jhy/jsoup/pull/988>
 
-<<<<<<< HEAD
   * Improvement: character references from Windows-1252 that are not valid Unicode are mapped to the appropriate
     Unicode replacement.
     <https://github.com/jhy/jsoup/pull/1046>
-=======
+
   * Improvement: accept a custom SSL socket factory in Jsoup.Connection.
     <https://github.com/jhy/jsoup/pull/1038>
->>>>>>> 834c81bb
 
   * Bugfix: "Mark has been invalidated" exception was thrown when parsing some URLs on Android <= 6.
     <https://github.com/jhy/jsoup/issues/990>
